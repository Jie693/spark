--- conflicted
+++ resolved
@@ -38,7 +38,6 @@
             MimaBuild.excludeSparkPackage("deploy"),
             MimaBuild.excludeSparkPackage("graphx")
           ) ++
-<<<<<<< HEAD
           // This is @DeveloperAPI, but Mima still gives false-positives:
           MimaBuild.excludeSparkClass("scheduler.SparkListenerApplicationStart") ++
           Seq(
@@ -49,7 +48,7 @@
               "org.apache.spark.network.netty.PathResolver"),
             ProblemFilters.exclude[MissingClassProblem](
               "org.apache.spark.network.netty.client.BlockClientListener")
-=======
+          ) ++
           MimaBuild.excludeSparkClass("mllib.linalg.Matrix") ++
           MimaBuild.excludeSparkClass("mllib.linalg.Vector") ++
           Seq(
@@ -58,7 +57,6 @@
               "org.apache.spark.mllib.stat.MultivariateStatisticalSummary.normL1"),
             ProblemFilters.exclude[MissingMethodProblem](
               "org.apache.spark.mllib.stat.MultivariateStatisticalSummary.normL2")
->>>>>>> dab1b0ae
           )
 
         case v if v.startsWith("1.1") =>
