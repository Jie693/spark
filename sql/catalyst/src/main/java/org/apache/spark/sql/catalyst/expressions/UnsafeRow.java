/*
 * Licensed to the Apache Software Foundation (ASF) under one or more
 * contributor license agreements.  See the NOTICE file distributed with
 * this work for additional information regarding copyright ownership.
 * The ASF licenses this file to You under the Apache License, Version 2.0
 * (the "License"); you may not use this file except in compliance with
 * the License.  You may obtain a copy of the License at
 *
 *    http://www.apache.org/licenses/LICENSE-2.0
 *
 * Unless required by applicable law or agreed to in writing, software
 * distributed under the License is distributed on an "AS IS" BASIS,
 * WITHOUT WARRANTIES OR CONDITIONS OF ANY KIND, either express or implied.
 * See the License for the specific language governing permissions and
 * limitations under the License.
 */

package org.apache.spark.sql.catalyst.expressions;

import java.io.IOException;
import java.io.OutputStream;
import java.util.Arrays;
import java.util.Collections;
import java.util.HashSet;
import java.util.Set;

<<<<<<< HEAD
import org.apache.spark.sql.catalyst.InternalRow;
import org.apache.spark.sql.types.DataType;
=======
import org.apache.spark.sql.catalyst.util.ObjectPool;
>>>>>>> 798dff7b
import org.apache.spark.unsafe.PlatformDependent;
import org.apache.spark.unsafe.array.ByteArrayMethods;
import org.apache.spark.unsafe.bitset.BitSetMethods;
import org.apache.spark.unsafe.hash.Murmur3_x86_32;
import org.apache.spark.unsafe.types.UTF8String;

import static org.apache.spark.sql.types.DataTypes.*;

/**
 * An Unsafe implementation of Row which is backed by raw memory instead of Java objects.
 *
 * Each tuple has three parts: [null bit set] [values] [variable length portion]
 *
 * The bit set is used for null tracking and is aligned to 8-byte word boundaries.  It stores
 * one bit per field.
 *
 * In the `values` region, we store one 8-byte word per field. For fields that hold fixed-length
 * primitive types, such as long, double, or int, we store the value directly in the word. For
 * fields with non-primitive or variable-length values, we store a relative offset (w.r.t. the
 * base address of the row) that points to the beginning of the variable-length field, and length
 * (they are combined into a long).
 *
 * Instances of `UnsafeRow` act as pointers to row data stored in this format.
 */
public final class UnsafeRow extends MutableRow {

  private Object baseObject;
  private long baseOffset;

  public Object getBaseObject() { return baseObject; }
  public long getBaseOffset() { return baseOffset; }
  public int getSizeInBytes() { return sizeInBytes; }

  /** The number of fields in this row, used for calculating the bitset width (and in assertions) */
  private int numFields;

  /** The size of this row's backing data, in bytes) */
  private int sizeInBytes;

  public int length() { return numFields; }

  /** The width of the null tracking bit set, in bytes */
  private int bitSetWidthInBytes;

  private long getFieldOffset(int ordinal) {
   return baseOffset + bitSetWidthInBytes + ordinal * 8L;
  }

  public static int calculateBitSetWidthInBytes(int numFields) {
    return ((numFields / 64) + (numFields % 64 == 0 ? 0 : 1)) * 8;
  }

  /**
   * Field types that can be updated in place in UnsafeRows (e.g. we support set() for these types)
   */
  public static final Set<DataType> settableFieldTypes;

  /**
   * Fields types can be read(but not set (e.g. set() will throw UnsupportedOperationException).
   */
  public static final Set<DataType> readableFieldTypes;

  // TODO: support DecimalType
  static {
    settableFieldTypes = Collections.unmodifiableSet(
      new HashSet<>(
        Arrays.asList(new DataType[] {
          NullType,
          BooleanType,
          ByteType,
          ShortType,
          IntegerType,
          LongType,
          FloatType,
          DoubleType,
          DateType,
          TimestampType
    })));

    // We support get() on a superset of the types for which we support set():
    final Set<DataType> _readableFieldTypes = new HashSet<>(
      Arrays.asList(new DataType[]{
        StringType,
        BinaryType
      }));
    _readableFieldTypes.addAll(settableFieldTypes);
    readableFieldTypes = Collections.unmodifiableSet(_readableFieldTypes);
  }

  /**
   * Construct a new UnsafeRow. The resulting row won't be usable until `pointTo()` has been called,
   * since the value returned by this constructor is equivalent to a null pointer.
   */
  public UnsafeRow() { }

  /**
   * Update this UnsafeRow to point to different backing data.
   *
   * @param baseObject the base object
   * @param baseOffset the offset within the base object
   * @param numFields the number of fields in this row
   * @param sizeInBytes the size of this row's backing data, in bytes
   */
  public void pointTo(Object baseObject, long baseOffset, int numFields, int sizeInBytes) {
    assert numFields >= 0 : "numFields should >= 0";
    this.bitSetWidthInBytes = calculateBitSetWidthInBytes(numFields);
    this.baseObject = baseObject;
    this.baseOffset = baseOffset;
    this.numFields = numFields;
    this.sizeInBytes = sizeInBytes;
  }

  private void assertIndexIsValid(int index) {
    assert index >= 0 : "index (" + index + ") should >= 0";
    assert index < numFields : "index (" + index + ") should < " + numFields;
  }

  @Override
  public void setNullAt(int i) {
    assertIndexIsValid(i);
    BitSetMethods.set(baseObject, baseOffset, i);
    // To preserve row equality, zero out the value when setting the column to null.
    // Since this row does does not currently support updates to variable-length values, we don't
    // have to worry about zeroing out that data.
    PlatformDependent.UNSAFE.putLong(baseObject, getFieldOffset(i), 0);
  }

  private void setNotNullAt(int i) {
    assertIndexIsValid(i);
    BitSetMethods.unset(baseObject, baseOffset, i);
  }

  @Override
  public void update(int ordinal, Object value) {
    throw new UnsupportedOperationException();
  }

  @Override
  public void setInt(int ordinal, int value) {
    assertIndexIsValid(ordinal);
    setNotNullAt(ordinal);
    PlatformDependent.UNSAFE.putInt(baseObject, getFieldOffset(ordinal), value);
  }

  @Override
  public void setLong(int ordinal, long value) {
    assertIndexIsValid(ordinal);
    setNotNullAt(ordinal);
    PlatformDependent.UNSAFE.putLong(baseObject, getFieldOffset(ordinal), value);
  }

  @Override
  public void setDouble(int ordinal, double value) {
    assertIndexIsValid(ordinal);
    setNotNullAt(ordinal);
    if (Double.isNaN(value)) {
      value = Double.NaN;
    }
    PlatformDependent.UNSAFE.putDouble(baseObject, getFieldOffset(ordinal), value);
  }

  @Override
  public void setBoolean(int ordinal, boolean value) {
    assertIndexIsValid(ordinal);
    setNotNullAt(ordinal);
    PlatformDependent.UNSAFE.putBoolean(baseObject, getFieldOffset(ordinal), value);
  }

  @Override
  public void setShort(int ordinal, short value) {
    assertIndexIsValid(ordinal);
    setNotNullAt(ordinal);
    PlatformDependent.UNSAFE.putShort(baseObject, getFieldOffset(ordinal), value);
  }

  @Override
  public void setByte(int ordinal, byte value) {
    assertIndexIsValid(ordinal);
    setNotNullAt(ordinal);
    PlatformDependent.UNSAFE.putByte(baseObject, getFieldOffset(ordinal), value);
  }

  @Override
  public void setFloat(int ordinal, float value) {
    assertIndexIsValid(ordinal);
    setNotNullAt(ordinal);
    if (Float.isNaN(value)) {
      value = Float.NaN;
    }
    PlatformDependent.UNSAFE.putFloat(baseObject, getFieldOffset(ordinal), value);
  }

  @Override
  public int size() {
    return numFields;
  }

  @Override
  public Object get(int i) {
    throw new UnsupportedOperationException();
  }

  @Override
  public boolean isNullAt(int i) {
    assertIndexIsValid(i);
    return BitSetMethods.isSet(baseObject, baseOffset, i);
  }

  @Override
  public boolean getBoolean(int i) {
    assertIndexIsValid(i);
    return PlatformDependent.UNSAFE.getBoolean(baseObject, getFieldOffset(i));
  }

  @Override
  public byte getByte(int i) {
    assertIndexIsValid(i);
    return PlatformDependent.UNSAFE.getByte(baseObject, getFieldOffset(i));
  }

  @Override
  public short getShort(int i) {
    assertIndexIsValid(i);
    return PlatformDependent.UNSAFE.getShort(baseObject, getFieldOffset(i));
  }

  @Override
  public int getInt(int i) {
    assertIndexIsValid(i);
    return PlatformDependent.UNSAFE.getInt(baseObject, getFieldOffset(i));
  }

  @Override
  public long getLong(int i) {
    assertIndexIsValid(i);
    return PlatformDependent.UNSAFE.getLong(baseObject, getFieldOffset(i));
  }

  @Override
  public float getFloat(int i) {
    assertIndexIsValid(i);
    if (isNullAt(i)) {
      return Float.NaN;
    } else {
      return PlatformDependent.UNSAFE.getFloat(baseObject, getFieldOffset(i));
    }
  }

  @Override
  public double getDouble(int i) {
    assertIndexIsValid(i);
    if (isNullAt(i)) {
      return Float.NaN;
    } else {
      return PlatformDependent.UNSAFE.getDouble(baseObject, getFieldOffset(i));
    }
  }

  @Override
  public UTF8String getUTF8String(int i) {
    assertIndexIsValid(i);
    return isNullAt(i) ? null : UTF8String.fromBytes(getBinary(i));
  }

  @Override
  public byte[] getBinary(int i) {
    if (isNullAt(i)) {
      return null;
    } else {
      assertIndexIsValid(i);
      final long offsetAndSize = getLong(i);
      final int offset = (int) (offsetAndSize >> 32);
      final int size = (int) (offsetAndSize & ((1L << 32) - 1));
      final byte[] bytes = new byte[size];
      PlatformDependent.copyMemory(
        baseObject,
        baseOffset + offset,
        bytes,
        PlatformDependent.BYTE_ARRAY_OFFSET,
        size
      );
      return bytes;
    }
  }

  @Override
  public String getString(int i) {
    return getUTF8String(i).toString();
  }

  /**
   * Copies this row, returning a self-contained UnsafeRow that stores its data in an internal
   * byte array rather than referencing data stored in a data page.
   * <p>
   * This method is only supported on UnsafeRows that do not use ObjectPools.
   */
  @Override
<<<<<<< HEAD
  public InternalRow copy() {
    UnsafeRow rowCopy = new UnsafeRow();
    final byte[] rowDataCopy = new byte[sizeInBytes];
    PlatformDependent.copyMemory(
      baseObject,
      baseOffset,
      rowDataCopy,
      PlatformDependent.BYTE_ARRAY_OFFSET,
      sizeInBytes
    );
    rowCopy.pointTo(rowDataCopy, PlatformDependent.BYTE_ARRAY_OFFSET, numFields, sizeInBytes);
    return rowCopy;
=======
  public UnsafeRow copy() {
    if (pool != null) {
      throw new UnsupportedOperationException(
        "Copy is not supported for UnsafeRows that use object pools");
    } else {
      UnsafeRow rowCopy = new UnsafeRow();
      final byte[] rowDataCopy = new byte[sizeInBytes];
      PlatformDependent.copyMemory(
        baseObject,
        baseOffset,
        rowDataCopy,
        PlatformDependent.BYTE_ARRAY_OFFSET,
        sizeInBytes
      );
      rowCopy.pointTo(
        rowDataCopy, PlatformDependent.BYTE_ARRAY_OFFSET, numFields, sizeInBytes, null);
      return rowCopy;
    }
>>>>>>> 798dff7b
  }

  /**
   * Write this UnsafeRow's underlying bytes to the given OutputStream.
   *
   * @param out the stream to write to.
   * @param writeBuffer a byte array for buffering chunks of off-heap data while writing to the
   *                    output stream. If this row is backed by an on-heap byte array, then this
   *                    buffer will not be used and may be null.
   */
  public void writeToStream(OutputStream out, byte[] writeBuffer) throws IOException {
    if (baseObject instanceof byte[]) {
      int offsetInByteArray = (int) (PlatformDependent.BYTE_ARRAY_OFFSET - baseOffset);
      out.write((byte[]) baseObject, offsetInByteArray, sizeInBytes);
    } else {
      int dataRemaining = sizeInBytes;
      long rowReadPosition = baseOffset;
      while (dataRemaining > 0) {
        int toTransfer = Math.min(writeBuffer.length, dataRemaining);
        PlatformDependent.copyMemory(
          baseObject,
          rowReadPosition,
          writeBuffer,
          PlatformDependent.BYTE_ARRAY_OFFSET,
          toTransfer);
        out.write(writeBuffer, 0, toTransfer);
        rowReadPosition += toTransfer;
        dataRemaining -= toTransfer;
      }
    }
  }

  @Override
  public int hashCode() {
    return Murmur3_x86_32.hashUnsafeWords(baseObject, baseOffset, sizeInBytes, 42);
  }

  @Override
  public boolean equals(Object other) {
    if (other instanceof UnsafeRow) {
      UnsafeRow o = (UnsafeRow) other;
      return (sizeInBytes == o.sizeInBytes) &&
        ByteArrayMethods.arrayEquals(baseObject, baseOffset, o.baseObject, o.baseOffset,
          sizeInBytes);
    }
    return false;
  }

  /**
   * Returns the underlying bytes for this UnsafeRow.
   */
  public byte[] getBytes() {
    if (baseObject instanceof byte[] && baseOffset == PlatformDependent.BYTE_ARRAY_OFFSET
        && (((byte[]) baseObject).length == sizeInBytes)) {
      return (byte[]) baseObject;
    } else {
      byte[] bytes = new byte[sizeInBytes];
      PlatformDependent.copyMemory(baseObject, baseOffset, bytes,
        PlatformDependent.BYTE_ARRAY_OFFSET, sizeInBytes);
      return bytes;
    }
  }

  // This is for debugging
  @Override
  public String toString() {
    StringBuilder build = new StringBuilder("[");
    for (int i = 0; i < sizeInBytes; i += 8) {
      build.append(PlatformDependent.UNSAFE.getLong(baseObject, baseOffset + i));
      build.append(',');
    }
    build.append(']');
    return build.toString();
  }

  @Override
  public boolean anyNull() {
    return BitSetMethods.anySet(baseObject, baseOffset, bitSetWidthInBytes / 8);
  }
}<|MERGE_RESOLUTION|>--- conflicted
+++ resolved
@@ -24,12 +24,7 @@
 import java.util.HashSet;
 import java.util.Set;
 
-<<<<<<< HEAD
-import org.apache.spark.sql.catalyst.InternalRow;
 import org.apache.spark.sql.types.DataType;
-=======
-import org.apache.spark.sql.catalyst.util.ObjectPool;
->>>>>>> 798dff7b
 import org.apache.spark.unsafe.PlatformDependent;
 import org.apache.spark.unsafe.array.ByteArrayMethods;
 import org.apache.spark.unsafe.bitset.BitSetMethods;
@@ -327,8 +322,7 @@
    * This method is only supported on UnsafeRows that do not use ObjectPools.
    */
   @Override
-<<<<<<< HEAD
-  public InternalRow copy() {
+  public UnsafeRow copy() {
     UnsafeRow rowCopy = new UnsafeRow();
     final byte[] rowDataCopy = new byte[sizeInBytes];
     PlatformDependent.copyMemory(
@@ -340,26 +334,6 @@
     );
     rowCopy.pointTo(rowDataCopy, PlatformDependent.BYTE_ARRAY_OFFSET, numFields, sizeInBytes);
     return rowCopy;
-=======
-  public UnsafeRow copy() {
-    if (pool != null) {
-      throw new UnsupportedOperationException(
-        "Copy is not supported for UnsafeRows that use object pools");
-    } else {
-      UnsafeRow rowCopy = new UnsafeRow();
-      final byte[] rowDataCopy = new byte[sizeInBytes];
-      PlatformDependent.copyMemory(
-        baseObject,
-        baseOffset,
-        rowDataCopy,
-        PlatformDependent.BYTE_ARRAY_OFFSET,
-        sizeInBytes
-      );
-      rowCopy.pointTo(
-        rowDataCopy, PlatformDependent.BYTE_ARRAY_OFFSET, numFields, sizeInBytes, null);
-      return rowCopy;
-    }
->>>>>>> 798dff7b
   }
 
   /**
