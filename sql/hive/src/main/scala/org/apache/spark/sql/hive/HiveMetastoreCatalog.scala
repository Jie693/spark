--- conflicted
+++ resolved
@@ -46,77 +46,10 @@
 import org.apache.spark.sql.hive.client._
 import org.apache.spark.sql.hive.execution.HiveNativeCommand
 import org.apache.spark.sql.hive.orc.{DefaultSource => OrcDefaultSource}
-<<<<<<< HEAD
 import org.apache.spark.sql.internal.{HiveSerDe, SQLConf}
 import org.apache.spark.sql.types._
 
-=======
-import org.apache.spark.sql.internal.SQLConf
-import org.apache.spark.sql.types._
-
-private[hive] case class HiveSerDe(
-    inputFormat: Option[String] = None,
-    outputFormat: Option[String] = None,
-    serde: Option[String] = None)
-
-private[hive] object HiveSerDe {
-  /**
-   * Get the Hive SerDe information from the data source abbreviation string or classname.
-   *
-   * @param source Currently the source abbreviation can be one of the following:
-   *               SequenceFile, RCFile, ORC, PARQUET, and case insensitive.
-   * @param conf SQLConf
-   * @return HiveSerDe associated with the specified source
-   */
-  def sourceToSerDe(source: String, conf: SQLConf): Option[HiveSerDe] = {
-    val serdeMap = Map(
-      "sequencefile" ->
-        HiveSerDe(
-          inputFormat = Option("org.apache.hadoop.mapred.SequenceFileInputFormat"),
-          outputFormat = Option("org.apache.hadoop.mapred.SequenceFileOutputFormat")),
-
-      "rcfile" ->
-        HiveSerDe(
-          inputFormat = Option("org.apache.hadoop.hive.ql.io.RCFileInputFormat"),
-          outputFormat = Option("org.apache.hadoop.hive.ql.io.RCFileOutputFormat"),
-          serde = Option(conf.getConfString("hive.default.rcfile.serde",
-            "org.apache.hadoop.hive.serde2.columnar.LazyBinaryColumnarSerDe"))),
-
-      "orc" ->
-        HiveSerDe(
-          inputFormat = Option("org.apache.hadoop.hive.ql.io.orc.OrcInputFormat"),
-          outputFormat = Option("org.apache.hadoop.hive.ql.io.orc.OrcOutputFormat"),
-          serde = Option("org.apache.hadoop.hive.ql.io.orc.OrcSerde")),
-
-      "parquet" ->
-        HiveSerDe(
-          inputFormat = Option("org.apache.hadoop.hive.ql.io.parquet.MapredParquetInputFormat"),
-          outputFormat = Option("org.apache.hadoop.hive.ql.io.parquet.MapredParquetOutputFormat"),
-          serde = Option("org.apache.hadoop.hive.ql.io.parquet.serde.ParquetHiveSerDe")),
-
-      "textfile" ->
-        HiveSerDe(
-          inputFormat = Option("org.apache.hadoop.mapred.TextInputFormat"),
-          outputFormat = Option("org.apache.hadoop.hive.ql.io.HiveIgnoreKeyTextOutputFormat")),
-
-      "avro" ->
-        HiveSerDe(
-          inputFormat = Option("org.apache.hadoop.hive.ql.io.avro.AvroContainerInputFormat"),
-          outputFormat = Option("org.apache.hadoop.hive.ql.io.avro.AvroContainerOutputFormat"),
-          serde = Option("org.apache.hadoop.hive.serde2.avro.AvroSerDe")))
-
-    val key = source.toLowerCase match {
-      case s if s.startsWith("org.apache.spark.sql.parquet") => "parquet"
-      case s if s.startsWith("org.apache.spark.sql.orc") => "orc"
-      case s => s
-    }
-
-    serdeMap.get(key)
-  }
-}
-
-
->>>>>>> 80458141
+
 /**
  * Legacy catalog for interacting with the Hive metastore.
  *
