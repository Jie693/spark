/*
 * Licensed to the Apache Software Foundation (ASF) under one or more
 * contributor license agreements.  See the NOTICE file distributed with
 * this work for additional information regarding copyright ownership.
 * The ASF licenses this file to You under the Apache License, Version 2.0
 * (the "License"); you may not use this file except in compliance with
 * the License.  You may obtain a copy of the License at
 *
 *    http://www.apache.org/licenses/LICENSE-2.0
 *
 * Unless required by applicable law or agreed to in writing, software
 * distributed under the License is distributed on an "AS IS" BASIS,
 * WITHOUT WARRANTIES OR CONDITIONS OF ANY KIND, either express or implied.
 * See the License for the specific language governing permissions and
 * limitations under the License.
 */
package org.apache.spark.sql.hive.execution

<<<<<<< HEAD
=======
import scala.collection.JavaConverters._
>>>>>>> 80458141
import scala.util.Try

import org.antlr.v4.runtime.Token
import org.apache.hadoop.hive.conf.HiveConf
import org.apache.hadoop.hive.ql.parse.VariableSubstitution
import org.apache.hadoop.hive.serde.serdeConstants

import org.apache.spark.sql.catalyst.catalog._
import org.apache.spark.sql.catalyst.parser._
import org.apache.spark.sql.catalyst.parser.SqlBaseParser._
import org.apache.spark.sql.catalyst.plans.logical.LogicalPlan
import org.apache.spark.sql.execution.SparkSqlAstBuilder
<<<<<<< HEAD
=======
import org.apache.spark.sql.execution.command.{CreateTable, CreateTableLike}
import org.apache.spark.sql.hive.{CreateTableAsSelect => CTAS, CreateViewAsSelect => CreateView, HiveSerDe}
>>>>>>> 80458141
import org.apache.spark.sql.internal.SQLConf

/**
 * Concrete parser for HiveQl statements.
 */
class HiveSqlParser(conf: SQLConf, hiveconf: HiveConf) extends AbstractSqlParser {

  val astBuilder = new HiveSqlAstBuilder(conf)

  lazy val substitutor = new VariableSubstitution

  protected override def parse[T](command: String)(toResult: SqlBaseParser => T): T = {
    super.parse(substitutor.substitute(hiveconf, command))(toResult)
  }

  protected override def nativeCommand(sqlText: String): LogicalPlan = {
    HiveNativeCommand(substitutor.substitute(hiveconf, sqlText))
  }
}

/**
 * Builder that converts an ANTLR ParseTree into a LogicalPlan/Expression/TableIdentifier.
 */
<<<<<<< HEAD
class HiveSqlAstBuilder(conf: SQLConf) extends SparkSqlAstBuilder(conf) {
=======
class HiveSqlAstBuilder(conf: SQLConf) extends SparkSqlAstBuilder {
>>>>>>> 80458141
  import ParserUtils._

  /**
   * Pass a command to Hive using a [[HiveNativeCommand]].
   */
  override def visitExecuteNativeCommand(
      ctx: ExecuteNativeCommandContext): LogicalPlan = withOrigin(ctx) {
    HiveNativeCommand(command(ctx))
  }

  /**
   * Create an [[AnalyzeTable]] command. This currently only implements the NOSCAN option (other
   * options are passed on to Hive) e.g.:
   * {{{
   *   ANALYZE TABLE table COMPUTE STATISTICS NOSCAN;
   * }}}
   */
  override def visitAnalyze(ctx: AnalyzeContext): LogicalPlan = withOrigin(ctx) {
    if (ctx.partitionSpec == null &&
      ctx.identifier != null &&
      ctx.identifier.getText.toLowerCase == "noscan") {
      AnalyzeTable(visitTableIdentifier(ctx.tableIdentifier).toString)
    } else {
      HiveNativeCommand(command(ctx))
    }
  }

  /**
<<<<<<< HEAD
=======
   * Create a [[CatalogStorageFormat]] for creating tables.
   */
  override def visitCreateFileFormat(
      ctx: CreateFileFormatContext): CatalogStorageFormat = withOrigin(ctx) {
    (ctx.fileFormat, ctx.storageHandler) match {
      // Expected format: INPUTFORMAT input_format OUTPUTFORMAT output_format
      case (c: TableFileFormatContext, null) =>
          visitTableFileFormat(c)
      // Expected format: SEQUENCEFILE | TEXTFILE | RCFILE | ORC | PARQUET | AVRO
      case (c: GenericFileFormatContext, null) =>
        visitGenericFileFormat(c)
      case (null, storageHandler) =>
        throw new ParseException("Operation not allowed: ... STORED BY storage_handler ...", ctx)
      case _ =>
        throw new ParseException("expected either STORED AS or STORED BY, not both", ctx)
    }
  }

  /**
   * Create a table, returning either a [[CreateTable]] or a [[CreateTableAsSelect]].
   *
   * This is not used to create datasource tables, which is handled through
   * "CREATE TABLE ... USING ...".
   *
   * Note: several features are currently not supported - temporary tables, bucketing,
   * skewed columns and storage handlers (STORED BY).
   *
   * Expected format:
   * {{{
   *   CREATE [TEMPORARY] [EXTERNAL] TABLE [IF NOT EXISTS] [db_name.]table_name
   *   [(col1 data_type [COMMENT col_comment], ...)]
   *   [COMMENT table_comment]
   *   [PARTITIONED BY (col3 data_type [COMMENT col_comment], ...)]
   *   [CLUSTERED BY (col1, ...) [SORTED BY (col1 [ASC|DESC], ...)] INTO num_buckets BUCKETS]
   *   [SKEWED BY (col1, col2, ...) ON ((col_value, col_value, ...), ...) [STORED AS DIRECTORIES]]
   *   [ROW FORMAT row_format]
   *   [STORED AS file_format | STORED BY storage_handler_class [WITH SERDEPROPERTIES (...)]]
   *   [LOCATION path]
   *   [TBLPROPERTIES (property_name=property_value, ...)]
   *   [AS select_statement];
   * }}}
   */
  override def visitCreateTable(ctx: CreateTableContext): LogicalPlan = withOrigin(ctx) {
    val (name, temp, ifNotExists, external) = visitCreateTableHeader(ctx.createTableHeader)
    // TODO: implement temporary tables
    if (temp) {
      throw new ParseException(
        "CREATE TEMPORARY TABLE is not supported yet. " +
        "Please use registerTempTable as an alternative.", ctx)
    }
    if (ctx.skewSpec != null) {
      throw new ParseException("Operation not allowed: CREATE TABLE ... SKEWED BY ...", ctx)
    }
    if (ctx.bucketSpec != null) {
      throw new ParseException("Operation not allowed: CREATE TABLE ... CLUSTERED BY ...", ctx)
    }
    val tableType = if (external) {
      CatalogTableType.EXTERNAL_TABLE
    } else {
      CatalogTableType.MANAGED_TABLE
    }
    val comment = Option(ctx.STRING).map(string)
    val partitionCols = Option(ctx.partitionColumns).toSeq.flatMap(visitCatalogColumns)
    val cols = Option(ctx.columns).toSeq.flatMap(visitCatalogColumns)
    val properties = Option(ctx.tablePropertyList).map(visitTablePropertyList).getOrElse(Map.empty)
    val selectQuery = Option(ctx.query).map(plan)

    // Note: Hive requires partition columns to be distinct from the schema, so we need
    // to include the partition columns here explicitly
    val schema = cols ++ partitionCols

    // Storage format
    val defaultStorage: CatalogStorageFormat = {
      val defaultStorageType = conf.getConfString("hive.default.fileformat", "textfile")
      val defaultHiveSerde = HiveSerDe.sourceToSerDe(defaultStorageType, conf)
      CatalogStorageFormat(
        locationUri = None,
        inputFormat = defaultHiveSerde.flatMap(_.inputFormat)
          .orElse(Some("org.apache.hadoop.mapred.TextInputFormat")),
        outputFormat = defaultHiveSerde.flatMap(_.outputFormat)
          .orElse(Some("org.apache.hadoop.hive.ql.io.HiveIgnoreKeyTextOutputFormat")),
        // Note: Keep this unspecified because we use the presence of the serde to decide
        // whether to convert a table created by CTAS to a datasource table.
        serde = None,
        serdeProperties = Map())
    }
    val fileStorage = Option(ctx.createFileFormat).map(visitCreateFileFormat)
      .getOrElse(EmptyStorageFormat)
    val rowStorage = Option(ctx.rowFormat).map(visitRowFormat).getOrElse(EmptyStorageFormat)
    val location = Option(ctx.locationSpec).map(visitLocationSpec)
    val storage = CatalogStorageFormat(
      locationUri = location,
      inputFormat = fileStorage.inputFormat.orElse(defaultStorage.inputFormat),
      outputFormat = fileStorage.outputFormat.orElse(defaultStorage.outputFormat),
      serde = rowStorage.serde.orElse(fileStorage.serde).orElse(defaultStorage.serde),
      serdeProperties = rowStorage.serdeProperties ++ fileStorage.serdeProperties)

    // TODO support the sql text - have a proper location for this!
    val tableDesc = CatalogTable(
      identifier = name,
      tableType = tableType,
      storage = storage,
      schema = schema,
      partitionColumnNames = partitionCols.map(_.name),
      properties = properties,
      comment = comment)

    selectQuery match {
      case Some(q) => CTAS(tableDesc, q, ifNotExists)
      case None => CreateTable(tableDesc, ifNotExists)
    }
  }

  /**
   * Create a [[CreateTableLike]] command.
   */
  override def visitCreateTableLike(ctx: CreateTableLikeContext): LogicalPlan = withOrigin(ctx) {
    val targetTable = visitTableIdentifier(ctx.target)
    val sourceTable = visitTableIdentifier(ctx.source)
    CreateTableLike(targetTable, sourceTable, ctx.EXISTS != null)
  }

  /**
   * Create or replace a view. This creates a [[CreateViewAsSelect]] command.
   *
   * For example:
   * {{{
   *   CREATE VIEW [IF NOT EXISTS] [db_name.]view_name
   *   [(column_name [COMMENT column_comment], ...) ]
   *   [COMMENT view_comment]
   *   [TBLPROPERTIES (property_name = property_value, ...)]
   *   AS SELECT ...;
   * }}}
   */
  override def visitCreateView(ctx: CreateViewContext): LogicalPlan = withOrigin(ctx) {
    if (ctx.identifierList != null) {
      throw new ParseException(s"Operation not allowed: partitioned views", ctx)
    } else {
      val identifiers = Option(ctx.identifierCommentList).toSeq.flatMap(_.identifierComment.asScala)
      val schema = identifiers.map { ic =>
        CatalogColumn(ic.identifier.getText, null, nullable = true, Option(ic.STRING).map(string))
      }
      createView(
        ctx,
        ctx.tableIdentifier,
        comment = Option(ctx.STRING).map(string),
        schema,
        ctx.query,
        Option(ctx.tablePropertyList).map(visitTablePropertyList).getOrElse(Map.empty),
        ctx.EXISTS != null,
        ctx.REPLACE != null
      )
    }
  }

  /**
   * Alter the query of a view. This creates a [[CreateViewAsSelect]] command.
   */
  override def visitAlterViewQuery(ctx: AlterViewQueryContext): LogicalPlan = withOrigin(ctx) {
    createView(
      ctx,
      ctx.tableIdentifier,
      comment = None,
      Seq.empty,
      ctx.query,
      Map.empty,
      allowExist = false,
      replace = true)
  }

  /**
   * Create a [[CreateViewAsSelect]] command.
   */
  private def createView(
      ctx: ParserRuleContext,
      name: TableIdentifierContext,
      comment: Option[String],
      schema: Seq[CatalogColumn],
      query: QueryContext,
      properties: Map[String, String],
      allowExist: Boolean,
      replace: Boolean): LogicalPlan = {
    val sql = Option(source(query))
    val tableDesc = CatalogTable(
      identifier = visitTableIdentifier(name),
      tableType = CatalogTableType.VIRTUAL_VIEW,
      schema = schema,
      storage = EmptyStorageFormat,
      properties = properties,
      viewOriginalText = sql,
      viewText = sql,
      comment = comment)
    CreateView(tableDesc, plan(query), allowExist, replace, command(ctx))
  }

  /**
>>>>>>> 80458141
   * Create a [[HiveScriptIOSchema]].
   */
  override protected def withScriptIOSchema(
      ctx: QuerySpecificationContext,
      inRowFormat: RowFormatContext,
      recordWriter: Token,
      outRowFormat: RowFormatContext,
      recordReader: Token,
      schemaLess: Boolean): HiveScriptIOSchema = {
    if (recordWriter != null || recordReader != null) {
      throw new ParseException(
        "Unsupported operation: Used defined record reader/writer classes.", ctx)
    }

    // Decode and input/output format.
    type Format = (Seq[(String, String)], Option[String], Seq[(String, String)], Option[String])
    def format(fmt: RowFormatContext, configKey: String): Format = fmt match {
      case c: RowFormatDelimitedContext =>
        // TODO we should use the visitRowFormatDelimited function here. However HiveScriptIOSchema
        // expects a seq of pairs in which the old parsers' token names are used as keys.
        // Transforming the result of visitRowFormatDelimited would be quite a bit messier than
        // retrieving the key value pairs ourselves.
        def entry(key: String, value: Token): Seq[(String, String)] = {
          Option(value).map(t => key -> t.getText).toSeq
        }
        val entries = entry("TOK_TABLEROWFORMATFIELD", c.fieldsTerminatedBy) ++
          entry("TOK_TABLEROWFORMATCOLLITEMS", c.collectionItemsTerminatedBy) ++
          entry("TOK_TABLEROWFORMATMAPKEYS", c.keysTerminatedBy) ++
          entry("TOK_TABLEROWFORMATLINES", c.linesSeparatedBy) ++
          entry("TOK_TABLEROWFORMATNULL", c.nullDefinedAs)

        (entries, None, Seq.empty, None)

      case c: RowFormatSerdeContext =>
        // Use a serde format.
        val CatalogStorageFormat(None, None, None, Some(name), props) = visitRowFormatSerde(c)

        // SPARK-10310: Special cases LazySimpleSerDe
        val recordHandler = if (name == "org.apache.hadoop.hive.serde2.lazy.LazySimpleSerDe") {
          Try(conf.getConfString(configKey)).toOption
        } else {
          None
        }
        (Seq.empty, Option(name), props.toSeq, recordHandler)

      case null =>
        // Use default (serde) format.
        val name = conf.getConfString("hive.script.serde",
          "org.apache.hadoop.hive.serde2.lazy.LazySimpleSerDe")
        val props = Seq(serdeConstants.FIELD_DELIM -> "\t")
        val recordHandler = Try(conf.getConfString(configKey)).toOption
        (Nil, Option(name), props, recordHandler)
    }

    val (inFormat, inSerdeClass, inSerdeProps, reader) =
      format(inRowFormat, "hive.script.recordreader")

    val (outFormat, outSerdeClass, outSerdeProps, writer) =
      format(outRowFormat, "hive.script.recordwriter")

    HiveScriptIOSchema(
      inFormat, outFormat,
      inSerdeClass, outSerdeClass,
      inSerdeProps, outSerdeProps,
      reader, writer,
      schemaLess)
  }

<<<<<<< HEAD
=======
  /** Empty storage format for default values and copies. */
  private val EmptyStorageFormat = CatalogStorageFormat(None, None, None, None, Map.empty)

  /**
   * Create a [[CatalogStorageFormat]].
   */
  override def visitTableFileFormat(
      ctx: TableFileFormatContext): CatalogStorageFormat = withOrigin(ctx) {
    EmptyStorageFormat.copy(
      inputFormat = Option(string(ctx.inFmt)),
      outputFormat = Option(string(ctx.outFmt)),
      serde = Option(ctx.serdeCls).map(string)
    )
  }

  /**
   * Resolve a [[HiveSerDe]] based on the name given and return it as a [[CatalogStorageFormat]].
   */
  override def visitGenericFileFormat(
      ctx: GenericFileFormatContext): CatalogStorageFormat = withOrigin(ctx) {
    val source = ctx.identifier.getText
    HiveSerDe.sourceToSerDe(source, conf) match {
      case Some(s) =>
        EmptyStorageFormat.copy(
          inputFormat = s.inputFormat,
          outputFormat = s.outputFormat,
          serde = s.serde)
      case None =>
        throw new ParseException(s"Unrecognized file format in STORED AS clause: $source", ctx)
    }
  }

  /**
   * Create a [[RowFormat]] used for creating tables.
   *
   * Example format:
   * {{{
   *   SERDE serde_name [WITH SERDEPROPERTIES (k1=v1, k2=v2, ...)]
   * }}}
   *
   * OR
   *
   * {{{
   *   DELIMITED [FIELDS TERMINATED BY char [ESCAPED BY char]]
   *   [COLLECTION ITEMS TERMINATED BY char]
   *   [MAP KEYS TERMINATED BY char]
   *   [LINES TERMINATED BY char]
   *   [NULL DEFINED AS char]
   * }}}
   */
  private def visitRowFormat(ctx: RowFormatContext): CatalogStorageFormat = withOrigin(ctx) {
    ctx match {
      case serde: RowFormatSerdeContext => visitRowFormatSerde(serde)
      case delimited: RowFormatDelimitedContext => visitRowFormatDelimited(delimited)
    }
  }

  /**
   * Create SERDE row format name and properties pair.
   */
  override def visitRowFormatSerde(
      ctx: RowFormatSerdeContext): CatalogStorageFormat = withOrigin(ctx) {
    import ctx._
    EmptyStorageFormat.copy(
      serde = Option(string(name)),
      serdeProperties = Option(tablePropertyList).map(visitTablePropertyList).getOrElse(Map.empty))
  }

  /**
   * Create a delimited row format properties object.
   */
  override def visitRowFormatDelimited(
      ctx: RowFormatDelimitedContext): CatalogStorageFormat = withOrigin(ctx) {
    // Collect the entries if any.
    def entry(key: String, value: Token): Seq[(String, String)] = {
      Option(value).toSeq.map(x => key -> string(x))
    }
    // TODO we need proper support for the NULL format.
    val entries = entry(serdeConstants.FIELD_DELIM, ctx.fieldsTerminatedBy) ++
      entry(serdeConstants.SERIALIZATION_FORMAT, ctx.fieldsTerminatedBy) ++
      entry(serdeConstants.ESCAPE_CHAR, ctx.escapedBy) ++
      entry(serdeConstants.COLLECTION_DELIM, ctx.collectionItemsTerminatedBy) ++
      entry(serdeConstants.MAPKEY_DELIM, ctx.keysTerminatedBy) ++
      Option(ctx.linesSeparatedBy).toSeq.map { token =>
        val value = string(token)
        assert(
          value == "\n",
          s"LINES TERMINATED BY only supports newline '\\n' right now: $value",
          ctx)
        serdeConstants.LINE_DELIM -> value
      }
    EmptyStorageFormat.copy(serdeProperties = entries.toMap)
  }

  /**
   * Create a sequence of [[CatalogColumn]]s from a column list
   */
  private def visitCatalogColumns(ctx: ColTypeListContext): Seq[CatalogColumn] = withOrigin(ctx) {
    ctx.colType.asScala.map { col =>
      CatalogColumn(
        col.identifier.getText.toLowerCase,
        // Note: for types like "STRUCT<myFirstName: STRING, myLastName: STRING>" we can't
        // just convert the whole type string to lower case, otherwise the struct field names
        // will no longer be case sensitive. Instead, we rely on our parser to get the proper
        // case before passing it to Hive.
        CatalystSqlParser.parseDataType(col.dataType.getText).simpleString,
        nullable = true,
        Option(col.STRING).map(string))
    }
  }
>>>>>>> 80458141
}<|MERGE_RESOLUTION|>--- conflicted
+++ resolved
@@ -14,12 +14,9 @@
  * See the License for the specific language governing permissions and
  * limitations under the License.
  */
+
 package org.apache.spark.sql.hive.execution
 
-<<<<<<< HEAD
-=======
-import scala.collection.JavaConverters._
->>>>>>> 80458141
 import scala.util.Try
 
 import org.antlr.v4.runtime.Token
@@ -32,11 +29,6 @@
 import org.apache.spark.sql.catalyst.parser.SqlBaseParser._
 import org.apache.spark.sql.catalyst.plans.logical.LogicalPlan
 import org.apache.spark.sql.execution.SparkSqlAstBuilder
-<<<<<<< HEAD
-=======
-import org.apache.spark.sql.execution.command.{CreateTable, CreateTableLike}
-import org.apache.spark.sql.hive.{CreateTableAsSelect => CTAS, CreateViewAsSelect => CreateView, HiveSerDe}
->>>>>>> 80458141
 import org.apache.spark.sql.internal.SQLConf
 
 /**
@@ -60,11 +52,8 @@
 /**
  * Builder that converts an ANTLR ParseTree into a LogicalPlan/Expression/TableIdentifier.
  */
-<<<<<<< HEAD
 class HiveSqlAstBuilder(conf: SQLConf) extends SparkSqlAstBuilder(conf) {
-=======
-class HiveSqlAstBuilder(conf: SQLConf) extends SparkSqlAstBuilder {
->>>>>>> 80458141
+
   import ParserUtils._
 
   /**
@@ -93,205 +82,6 @@
   }
 
   /**
-<<<<<<< HEAD
-=======
-   * Create a [[CatalogStorageFormat]] for creating tables.
-   */
-  override def visitCreateFileFormat(
-      ctx: CreateFileFormatContext): CatalogStorageFormat = withOrigin(ctx) {
-    (ctx.fileFormat, ctx.storageHandler) match {
-      // Expected format: INPUTFORMAT input_format OUTPUTFORMAT output_format
-      case (c: TableFileFormatContext, null) =>
-          visitTableFileFormat(c)
-      // Expected format: SEQUENCEFILE | TEXTFILE | RCFILE | ORC | PARQUET | AVRO
-      case (c: GenericFileFormatContext, null) =>
-        visitGenericFileFormat(c)
-      case (null, storageHandler) =>
-        throw new ParseException("Operation not allowed: ... STORED BY storage_handler ...", ctx)
-      case _ =>
-        throw new ParseException("expected either STORED AS or STORED BY, not both", ctx)
-    }
-  }
-
-  /**
-   * Create a table, returning either a [[CreateTable]] or a [[CreateTableAsSelect]].
-   *
-   * This is not used to create datasource tables, which is handled through
-   * "CREATE TABLE ... USING ...".
-   *
-   * Note: several features are currently not supported - temporary tables, bucketing,
-   * skewed columns and storage handlers (STORED BY).
-   *
-   * Expected format:
-   * {{{
-   *   CREATE [TEMPORARY] [EXTERNAL] TABLE [IF NOT EXISTS] [db_name.]table_name
-   *   [(col1 data_type [COMMENT col_comment], ...)]
-   *   [COMMENT table_comment]
-   *   [PARTITIONED BY (col3 data_type [COMMENT col_comment], ...)]
-   *   [CLUSTERED BY (col1, ...) [SORTED BY (col1 [ASC|DESC], ...)] INTO num_buckets BUCKETS]
-   *   [SKEWED BY (col1, col2, ...) ON ((col_value, col_value, ...), ...) [STORED AS DIRECTORIES]]
-   *   [ROW FORMAT row_format]
-   *   [STORED AS file_format | STORED BY storage_handler_class [WITH SERDEPROPERTIES (...)]]
-   *   [LOCATION path]
-   *   [TBLPROPERTIES (property_name=property_value, ...)]
-   *   [AS select_statement];
-   * }}}
-   */
-  override def visitCreateTable(ctx: CreateTableContext): LogicalPlan = withOrigin(ctx) {
-    val (name, temp, ifNotExists, external) = visitCreateTableHeader(ctx.createTableHeader)
-    // TODO: implement temporary tables
-    if (temp) {
-      throw new ParseException(
-        "CREATE TEMPORARY TABLE is not supported yet. " +
-        "Please use registerTempTable as an alternative.", ctx)
-    }
-    if (ctx.skewSpec != null) {
-      throw new ParseException("Operation not allowed: CREATE TABLE ... SKEWED BY ...", ctx)
-    }
-    if (ctx.bucketSpec != null) {
-      throw new ParseException("Operation not allowed: CREATE TABLE ... CLUSTERED BY ...", ctx)
-    }
-    val tableType = if (external) {
-      CatalogTableType.EXTERNAL_TABLE
-    } else {
-      CatalogTableType.MANAGED_TABLE
-    }
-    val comment = Option(ctx.STRING).map(string)
-    val partitionCols = Option(ctx.partitionColumns).toSeq.flatMap(visitCatalogColumns)
-    val cols = Option(ctx.columns).toSeq.flatMap(visitCatalogColumns)
-    val properties = Option(ctx.tablePropertyList).map(visitTablePropertyList).getOrElse(Map.empty)
-    val selectQuery = Option(ctx.query).map(plan)
-
-    // Note: Hive requires partition columns to be distinct from the schema, so we need
-    // to include the partition columns here explicitly
-    val schema = cols ++ partitionCols
-
-    // Storage format
-    val defaultStorage: CatalogStorageFormat = {
-      val defaultStorageType = conf.getConfString("hive.default.fileformat", "textfile")
-      val defaultHiveSerde = HiveSerDe.sourceToSerDe(defaultStorageType, conf)
-      CatalogStorageFormat(
-        locationUri = None,
-        inputFormat = defaultHiveSerde.flatMap(_.inputFormat)
-          .orElse(Some("org.apache.hadoop.mapred.TextInputFormat")),
-        outputFormat = defaultHiveSerde.flatMap(_.outputFormat)
-          .orElse(Some("org.apache.hadoop.hive.ql.io.HiveIgnoreKeyTextOutputFormat")),
-        // Note: Keep this unspecified because we use the presence of the serde to decide
-        // whether to convert a table created by CTAS to a datasource table.
-        serde = None,
-        serdeProperties = Map())
-    }
-    val fileStorage = Option(ctx.createFileFormat).map(visitCreateFileFormat)
-      .getOrElse(EmptyStorageFormat)
-    val rowStorage = Option(ctx.rowFormat).map(visitRowFormat).getOrElse(EmptyStorageFormat)
-    val location = Option(ctx.locationSpec).map(visitLocationSpec)
-    val storage = CatalogStorageFormat(
-      locationUri = location,
-      inputFormat = fileStorage.inputFormat.orElse(defaultStorage.inputFormat),
-      outputFormat = fileStorage.outputFormat.orElse(defaultStorage.outputFormat),
-      serde = rowStorage.serde.orElse(fileStorage.serde).orElse(defaultStorage.serde),
-      serdeProperties = rowStorage.serdeProperties ++ fileStorage.serdeProperties)
-
-    // TODO support the sql text - have a proper location for this!
-    val tableDesc = CatalogTable(
-      identifier = name,
-      tableType = tableType,
-      storage = storage,
-      schema = schema,
-      partitionColumnNames = partitionCols.map(_.name),
-      properties = properties,
-      comment = comment)
-
-    selectQuery match {
-      case Some(q) => CTAS(tableDesc, q, ifNotExists)
-      case None => CreateTable(tableDesc, ifNotExists)
-    }
-  }
-
-  /**
-   * Create a [[CreateTableLike]] command.
-   */
-  override def visitCreateTableLike(ctx: CreateTableLikeContext): LogicalPlan = withOrigin(ctx) {
-    val targetTable = visitTableIdentifier(ctx.target)
-    val sourceTable = visitTableIdentifier(ctx.source)
-    CreateTableLike(targetTable, sourceTable, ctx.EXISTS != null)
-  }
-
-  /**
-   * Create or replace a view. This creates a [[CreateViewAsSelect]] command.
-   *
-   * For example:
-   * {{{
-   *   CREATE VIEW [IF NOT EXISTS] [db_name.]view_name
-   *   [(column_name [COMMENT column_comment], ...) ]
-   *   [COMMENT view_comment]
-   *   [TBLPROPERTIES (property_name = property_value, ...)]
-   *   AS SELECT ...;
-   * }}}
-   */
-  override def visitCreateView(ctx: CreateViewContext): LogicalPlan = withOrigin(ctx) {
-    if (ctx.identifierList != null) {
-      throw new ParseException(s"Operation not allowed: partitioned views", ctx)
-    } else {
-      val identifiers = Option(ctx.identifierCommentList).toSeq.flatMap(_.identifierComment.asScala)
-      val schema = identifiers.map { ic =>
-        CatalogColumn(ic.identifier.getText, null, nullable = true, Option(ic.STRING).map(string))
-      }
-      createView(
-        ctx,
-        ctx.tableIdentifier,
-        comment = Option(ctx.STRING).map(string),
-        schema,
-        ctx.query,
-        Option(ctx.tablePropertyList).map(visitTablePropertyList).getOrElse(Map.empty),
-        ctx.EXISTS != null,
-        ctx.REPLACE != null
-      )
-    }
-  }
-
-  /**
-   * Alter the query of a view. This creates a [[CreateViewAsSelect]] command.
-   */
-  override def visitAlterViewQuery(ctx: AlterViewQueryContext): LogicalPlan = withOrigin(ctx) {
-    createView(
-      ctx,
-      ctx.tableIdentifier,
-      comment = None,
-      Seq.empty,
-      ctx.query,
-      Map.empty,
-      allowExist = false,
-      replace = true)
-  }
-
-  /**
-   * Create a [[CreateViewAsSelect]] command.
-   */
-  private def createView(
-      ctx: ParserRuleContext,
-      name: TableIdentifierContext,
-      comment: Option[String],
-      schema: Seq[CatalogColumn],
-      query: QueryContext,
-      properties: Map[String, String],
-      allowExist: Boolean,
-      replace: Boolean): LogicalPlan = {
-    val sql = Option(source(query))
-    val tableDesc = CatalogTable(
-      identifier = visitTableIdentifier(name),
-      tableType = CatalogTableType.VIRTUAL_VIEW,
-      schema = schema,
-      storage = EmptyStorageFormat,
-      properties = properties,
-      viewOriginalText = sql,
-      viewText = sql,
-      comment = comment)
-    CreateView(tableDesc, plan(query), allowExist, replace, command(ctx))
-  }
-
-  /**
->>>>>>> 80458141
    * Create a [[HiveScriptIOSchema]].
    */
   override protected def withScriptIOSchema(
@@ -359,118 +149,4 @@
       reader, writer,
       schemaLess)
   }
-
-<<<<<<< HEAD
-=======
-  /** Empty storage format for default values and copies. */
-  private val EmptyStorageFormat = CatalogStorageFormat(None, None, None, None, Map.empty)
-
-  /**
-   * Create a [[CatalogStorageFormat]].
-   */
-  override def visitTableFileFormat(
-      ctx: TableFileFormatContext): CatalogStorageFormat = withOrigin(ctx) {
-    EmptyStorageFormat.copy(
-      inputFormat = Option(string(ctx.inFmt)),
-      outputFormat = Option(string(ctx.outFmt)),
-      serde = Option(ctx.serdeCls).map(string)
-    )
-  }
-
-  /**
-   * Resolve a [[HiveSerDe]] based on the name given and return it as a [[CatalogStorageFormat]].
-   */
-  override def visitGenericFileFormat(
-      ctx: GenericFileFormatContext): CatalogStorageFormat = withOrigin(ctx) {
-    val source = ctx.identifier.getText
-    HiveSerDe.sourceToSerDe(source, conf) match {
-      case Some(s) =>
-        EmptyStorageFormat.copy(
-          inputFormat = s.inputFormat,
-          outputFormat = s.outputFormat,
-          serde = s.serde)
-      case None =>
-        throw new ParseException(s"Unrecognized file format in STORED AS clause: $source", ctx)
-    }
-  }
-
-  /**
-   * Create a [[RowFormat]] used for creating tables.
-   *
-   * Example format:
-   * {{{
-   *   SERDE serde_name [WITH SERDEPROPERTIES (k1=v1, k2=v2, ...)]
-   * }}}
-   *
-   * OR
-   *
-   * {{{
-   *   DELIMITED [FIELDS TERMINATED BY char [ESCAPED BY char]]
-   *   [COLLECTION ITEMS TERMINATED BY char]
-   *   [MAP KEYS TERMINATED BY char]
-   *   [LINES TERMINATED BY char]
-   *   [NULL DEFINED AS char]
-   * }}}
-   */
-  private def visitRowFormat(ctx: RowFormatContext): CatalogStorageFormat = withOrigin(ctx) {
-    ctx match {
-      case serde: RowFormatSerdeContext => visitRowFormatSerde(serde)
-      case delimited: RowFormatDelimitedContext => visitRowFormatDelimited(delimited)
-    }
-  }
-
-  /**
-   * Create SERDE row format name and properties pair.
-   */
-  override def visitRowFormatSerde(
-      ctx: RowFormatSerdeContext): CatalogStorageFormat = withOrigin(ctx) {
-    import ctx._
-    EmptyStorageFormat.copy(
-      serde = Option(string(name)),
-      serdeProperties = Option(tablePropertyList).map(visitTablePropertyList).getOrElse(Map.empty))
-  }
-
-  /**
-   * Create a delimited row format properties object.
-   */
-  override def visitRowFormatDelimited(
-      ctx: RowFormatDelimitedContext): CatalogStorageFormat = withOrigin(ctx) {
-    // Collect the entries if any.
-    def entry(key: String, value: Token): Seq[(String, String)] = {
-      Option(value).toSeq.map(x => key -> string(x))
-    }
-    // TODO we need proper support for the NULL format.
-    val entries = entry(serdeConstants.FIELD_DELIM, ctx.fieldsTerminatedBy) ++
-      entry(serdeConstants.SERIALIZATION_FORMAT, ctx.fieldsTerminatedBy) ++
-      entry(serdeConstants.ESCAPE_CHAR, ctx.escapedBy) ++
-      entry(serdeConstants.COLLECTION_DELIM, ctx.collectionItemsTerminatedBy) ++
-      entry(serdeConstants.MAPKEY_DELIM, ctx.keysTerminatedBy) ++
-      Option(ctx.linesSeparatedBy).toSeq.map { token =>
-        val value = string(token)
-        assert(
-          value == "\n",
-          s"LINES TERMINATED BY only supports newline '\\n' right now: $value",
-          ctx)
-        serdeConstants.LINE_DELIM -> value
-      }
-    EmptyStorageFormat.copy(serdeProperties = entries.toMap)
-  }
-
-  /**
-   * Create a sequence of [[CatalogColumn]]s from a column list
-   */
-  private def visitCatalogColumns(ctx: ColTypeListContext): Seq[CatalogColumn] = withOrigin(ctx) {
-    ctx.colType.asScala.map { col =>
-      CatalogColumn(
-        col.identifier.getText.toLowerCase,
-        // Note: for types like "STRUCT<myFirstName: STRING, myLastName: STRING>" we can't
-        // just convert the whole type string to lower case, otherwise the struct field names
-        // will no longer be case sensitive. Instead, we rely on our parser to get the proper
-        // case before passing it to Hive.
-        CatalystSqlParser.parseDataType(col.dataType.getText).simpleString,
-        nullable = true,
-        Option(col.STRING).map(string))
-    }
-  }
->>>>>>> 80458141
 }